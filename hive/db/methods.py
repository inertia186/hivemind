--- conflicted
+++ resolved
@@ -48,7 +48,6 @@
 def query(sql, **kwargs):
     ti = time.time()
     query = text(sql).execution_options(autocommit=False)
-<<<<<<< HEAD
     conn = engine.connect()
     try:
         res = conn.execute(query, **kwargs)
@@ -62,15 +61,6 @@
         conn.close()
         logger.exception(e)
         raise e
-=======
-    res = conn.execute(query, **kwargs)
-    ms = (time.time() - ti) * 1000
-    QueryStats.log(sql, ms)
-    if ms > 100:
-        disp = re.sub('\s+', ' ', sql).strip()[:200]
-        print("\033[93m[SQL][{}ms] {}\033[0m".format(int(ms), disp))
-    return res
->>>>>>> ed693cb9
 
 # n*m
 def query_all(sql, **kwargs):
